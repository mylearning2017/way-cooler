--- conflicted
+++ resolved
@@ -52,11 +52,7 @@
                                         let path_ix = self.tree.follow_path(new_active_ix);
                                         // If the path wasn't complete, find the first view and focus on that
                                         let node_ix = (self.tree.descendant_of_type(path_ix, ContainerType::View)).unwrap();
-<<<<<<< HEAD
                                         let parent_ix = try!(self.tree.parent_of(node_ix).map_err(|err| TreeError::PetGraphError(err)));
-=======
-                                        let parent_ix = (self.tree.parent_of(node_ix)).unwrap();
->>>>>>> aad89342
                                         match self.tree[node_ix].get_type() {
                                             ContainerType::View | ContainerType::Container => {},
                                             _ => panic!("Following path did not lead to a container or a view!")
