--- conflicted
+++ resolved
@@ -76,12 +76,6 @@
                                     ContainerType::Container => {
                                         let path_ix = self.tree.follow_path(new_active_ix);
                                         // If the path wasn't complete, find the first view and focus on that
-<<<<<<< HEAD
-                                        let node_ix = self.tree.descendant_of_type(path_ix, ContainerType::View)
-                                            .unwrap();
-                                        let parent_ix = try!(self.tree.parent_of(node_ix)
-                                                             .map_err(|err| TreeError::PetGraph(err)));
-=======
                                         let node_ix = match self.tree.descendant_of_type(path_ix, ContainerType::View) {
                                             Some(ix) => ix,
                                             None => {
@@ -90,7 +84,6 @@
                                             }
                                         };
                                         let parent_ix = (self.tree.parent_of(node_ix)).unwrap();
->>>>>>> 1fcf1053
                                         match self.tree[node_ix].get_type() {
                                             ContainerType::View | ContainerType::Container => {},
                                             _ => panic!("Following path did not lead to a container or a view!")
